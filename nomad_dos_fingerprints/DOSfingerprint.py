import numpy as np
from bitarray import bitarray
from functools import partial
<<<<<<< HEAD
from collections.abc import Callable
=======
from typing import Callable, List, Union
from itertools import groupby
>>>>>>> d56bbaf6

from .grid import Grid
from .similarity import tanimoto_similarity

ELECTRON_CHARGE = 1.602176565e-19

class DOSFingerprint():
    """
    A fingerprint of the electronic density-of-states (DOS), 
    obtained by integrating the DOS over discrete intervals
    and binning of the resulting histogram.
    
    **Keyword arguments:**

    similarity_function: `Callable`
        A function that allows to calculate the similarity between two DOS fingerprints    

        default: `nomad_dos_fingerprints.similarity.tanimoto_similarity`

    Additional keyword arguments are passed to the similarity function.
    """

    def __init__(self, 
                 similarity_function: Callable = tanimoto_similarity, **kwargs):
        self.bins = ''
        self.indices = []
        self.filling_factor = 0
        self.grid_id = None
        self.set_similarity_function(similarity_function, **kwargs)
        self._n_state_bins = None

    @property
    def n_state_bins(self):
        if self._n_state_bins is None:
            assert self.grid_id is not None, "Grid id is not set. Will be set when calculating the fingerprint with a grid."
            self._n_state_bins = Grid.resolve_grid_id(self.grid_id)["n_pix"]
        return self._n_state_bins

    def calculate(self, 
                  dos_energies: np.ndarray, 
                  dos_values: np.ndarray, 
                  grid_id: str = None, 
                  convert_data: Union[None, str, Callable] = None, 
                  normalization_factor: float = 1.0) -> object:
        """
        Calculate the fingerprint data from normalized DOS energies and values.

        **Arguments:**

        dos_energies: `np.ndarray`
            Energies of the DOS spectrum

            By default, units are [eV].

            This behavior can be changed by changing `convert_data` (see below).

        dos_values: `np.ndarray`
            Values of the DOS spectrum

            By default, units are [states/cell/eV].

            This behavior can be changed by changing `convert_data` (see below).

        **Keyword arguments:**

        grid_id: `str`
            ID for describing the `Grid` object that is used to calculate the fingerprint data.
            For details, see documentation there.

            default: `None`: Use `Grid` default values.

        convert_data: `Union[str, None, Callable]`
            Convert `dos_energies` and `dos_values` to different units.

            The string `'enc'` transforms [Joule] to [eV] and sums all spin channels of DOS values. 
            Additionally, assumes that `dos_energies` is an `Interable` of `float`s 
            and `dos_values` is an `Interable` of `Interables` of lenght `len(dos_energies)` of `float`s.

            If set to `None`, no conversion will be performed.

            If a callable is given, it will be called as:
            ``energy, dos = convert_data(dos_energies, dos_values)``.

            default: `None`

        normalization_factor: `float`
            Factor used for unit conversion, e.g. if the DOS is given or required per atom.
            Used only if `convert_data` is "Enc".

<<<<<<< HEAD
    def calculate(self, dos_energies, dos_values, grid_id = 'dg_cut:56:-2:7:(-10, 5)', convert_data = 'Enc', unit_cell_volume = 1, n_atoms = 1):
        if convert_data == 'Enc':
            energy, dos = self._convert_dos(dos_energies, dos_values, unit_cell_volume = unit_cell_volume, n_atoms = n_atoms)
        elif isinstance(convert_data, Callable):
            energy, dos = convert_data(dos_energies, dos_values)
        elif convert_data == None:
            energy, dos = dos_energies, dos_values
        else:
            raise ValueError('Key-word argument ´convert_data´ must be either the string "Enc", a callable or None.')
        raw_energies, raw_dos = self._integrate_to_bins(energy, dos)
        grid = Grid.create(grid_id = grid_id)
        self.grid_id = grid_id if grid_id != None else grid.get_grid_id()
        bin_fp = self._calculate_bit_fingerprint(raw_energies, raw_dos, grid)
        self.bins = self._calculate_byte_representation(bin_fp)
=======
            default: `1.0`

        **Returns:**

        self: `DOSFingerprint`
            Fingerprint after calculation
        """
        if isinstance(convert_data, str) and convert_data.lower() == 'enc':
            energy, dos = self._convert_dos(dos_energies, dos_values, normalization_factor = normalization_factor)
        elif isinstance(convert_data, Callable):
            energy, dos = convert_data(dos_energies, dos_values)
        elif convert_data is None:
            energy, dos = dos_energies, dos_values
        else:
            raise ValueError('Key-word argument `convert_data` must be either the string "enc", a callable, or `None`.')
        grid = Grid.create(grid_id = grid_id)
        energy = np.array(energy) - grid.e_ref
        raw_energies, raw_dos = self._integrate_to_bins(energy, dos, grid.delta_e_min)
        self.grid_id = grid_id if grid_id is not None else grid.get_grid_id()
        bin_fp = self._calculate_bit_fingerprint(raw_energies, raw_dos, grid)
        self.bins = self._compress_binary_fingerprint_string(bin_fp)
        self._n_state_bins = grid.n_pix
>>>>>>> d56bbaf6
        return self

    def to_dict(self) -> dict:
        """
        Convert data to dictionary.
        """
        data_dict = {}
        for key in ['bins', 'indices', 'grid_id', 'filling_factor', 'overflow', 'undersampling']:
            data_dict[key] = getattr(self, key)
        return data_dict

    @classmethod
    def from_dict(cls, fp_dict: dict) -> object:
        """
        Create fingerprint object from dictionary.
        """
        self = cls()
        self.bins = fp_dict['bins']
        self.indices = fp_dict['indices']
        self.grid_id = fp_dict['grid_id']
        self.filling_factor = fp_dict['filling_factor']
        if 'overflow' in fp_dict.keys():
            self.overflow = fp_dict['overflow']
        if 'undersampling' in fp_dict.keys():
            self.undersampling = fp_dict['undersampling']
        self._n_state_bins = Grid.resolve_grid_id(self.grid_id)["n_pix"]
        return self

    def set_similarity_function(self, similarity_function: Callable, **kwargs):
        """
        Set the similarity function of the fingerprint.

        **Arguments:**

        similarity_function: `Callable`
            Function for calculating the similarity between `DOSFingerprint` objects.

        Keyword arguments are passed to the similarity function.
        """
        self.similarity_function = partial(similarity_function, **kwargs)

    def get_similarity(self, fingerprint: object) -> float:
        """
        Get similarity value between self and another fingerprint object.

        **Arguments:**

        fingerprint: `DOSFingerprint`
            Other fingerprint to calculate similarity to.

        **Returns:**

        similarity: `float`
            Similarity between both fingerprints.

        **Raises:**

        `TypeError`: `fingerprint` is not a `DOSFingerprint`
        """
        if not isinstance(fingerprint, DOSFingerprint):
            raise TypeError("Other fingerprint must be a `DOSFingerprint` object.")
        return self.similarity_function(self, fingerprint)

    def get_similarities(self, list_of_fingerprints: List[object]) -> np.ndarray:
        """
        Get similarities of self to a list of other fingerprints.

        **Arguments:**

        list_of_fingerprints: `List[DOSFingerprint]`
            Other fingerprints to calculate similarity to.

        **Returns:**

        similarities: `np.ndarray`
            Similarities of self to other fingerprints.
        """
        return np.array([self.similarity_function(self, fp) for fp in list_of_fingerprints])

    def get_bitarray(self) -> object:
        """
        Get `bitarray.bitarray` representing the fingerprint data.

        **Returns:**

        bits: `bitarray`
            Binary fingerprint data 
        """
        if self.bins == '':
            raise AttributeError("Fingerprint is not calculated! Use `calculate()`.")
        bit_string = self._expand_fingerprint_string(self.bins)
        bits = bitarray(bit_string)
        return bits

    def __eq__(self, other):
        if not isinstance(other, DOSFingerprint):
            return False
        for attr in ['bins', 'indices', 'stepsize', 'grid_id', 'filling_factor']:
            if getattr(self, attr) != getattr(other, attr):
                return False
        return True

    def _integral_house(self, a, b, interval):
        # integrates a "house" like figure, consisting of a rectangle and a 90 degree triangle, with heights a and b, and width=interval
        return (a + b) * interval / 2.

    def _interpolate_dos(self, dos_values, energy_values, requested_energy):
        """
<<<<<<< HEAD
        Performs stepwise numerical integration of ``ys`` over the range of ``xs``. The stepsize of the generated histogram is controlled by DOSFingerprint().stepsize.
        WARNING: Internally rounds the interpolation steps to 8 decimals.
        """
        if len(xs) < 2 or len(ys) < 2:
            raise ValueError(f'Invalid input. Please provide arrays with len > 2. len(x) : {len(xs)} len(y) : {len(ys)}')
        xstart = round(int(xs[0] / (self.stepsize * 1.)) * self.stepsize, 8)  # define the limits that fit with the predefined stepsize
        xstop = round(int(xs[-1] / (self.stepsize * 1.)) * self.stepsize, 8)
        x_interp = np.arange(xstart, xstop + self.stepsize, self.stepsize)
        x_interp = np.around(x_interp, decimals=8)
        y_interp = np.interp(x_interp, xs, ys)
        y_integ = np.array([np.trapz(y_interp[idx:idx + 2], x_interp[idx:idx + 2]) for idx in range(len(x_interp)-1)])
        return x_interp[:-1], y_integ
=======
        Returns a linearly interpolated value between two DOS points.
        """
        if len(dos_values) != 2 or len(energy_values) != 2:
            raise ValueError("Error in _interpolate_dos: Wrong number of arguments for calculation of gradient.")
        if energy_values[0] == energy_values[1]:
            return dos_values[0]
        gradient = (dos_values[1] - dos_values[0]) / ((energy_values[1] - energy_values[0]) * 1.)
        difference = requested_energy - energy_values[0]
        interpolated = dos_values[0] + gradient * difference
        return interpolated
    
    def _find_energy_cutoff_indices(self, energy, estart, estop):
        """
        This find the correct indices for the integration, that is, all values of the energy in the interval [estart-1,estop+1] will be in the range [emin_idx,emax_idx]
        WARNING: Assumes that estart<energy[0]!
        """
        emin_idx = None
        emax_idx = None
        index = 0
        while emin_idx is None or emax_idx is None:
            if energy[index] > estart and emin_idx is None:
                emin_idx = index - 1
            if energy[-(index + 1)] < estop and emax_idx is None:
                emax_idx = -index + 1
                if emax_idx > 0:
                    emax_idx = 0 #HOTFIX
            index += 1
        if emax_idx == 0:
            emax_idx = None
        return emin_idx, emax_idx

    def _integrate_to_bins(self, energy, dos, stepsize=0.05):
        """
        Performs stepwise numerical integration of ``ys`` over the range of ``xs``.
        """
        if len(energy) < 2 or len(dos) < 2:
            raise ValueError(f'Invalid input. Please provide arrays with len > 2. len(x) : {len(energy)} len(y) : {len(dos)}')
        
        # define the limits that fit with the predefined stepsize 
        xstart = round(np.ceil(energy[0] / (stepsize * 1.)) * stepsize, 12)  
        xstop = round(np.floor(energy[-1] / (stepsize * 1.)) * stepsize, 12)
>>>>>>> d56bbaf6

        # Find the indices in original arrays closest to new limits defined by stepsize
        idx_min, idx_max = self._find_energy_cutoff_indices(energy, xstart, xstop)

        energy = energy[idx_min:idx_max]
        dos = dos[idx_min:idx_max]
        current_energy = xstart
        current_dos = self._interpolate_dos([dos[0], dos[1]], [energy[0], energy[1]], xstart)
        dos_binned = []
        energy_binned = []
        index = 1  # starting from the second value, because energy[0]<xstart. Thus energy[index] is made to be larger than current_energy.
        while current_energy < xstop:
            energy_binned.append(current_energy)
            next_energy = round(current_energy + stepsize, 9)
            integral = 0
            while energy[index] < next_energy and next_energy < xstop:
                integral += self._integral_house(current_dos, dos[index], energy[index] - current_energy)
                current_dos = dos[index]
                current_energy = energy[index]
                index += 1
            next_dos = self._interpolate_dos([dos[index - 1], dos[index]], [energy[index - 1], energy[index]],
                                             next_energy)
            integral += self._integral_house(current_dos, next_dos, next_energy - current_energy)
            dos_binned.append(integral)
            current_energy = next_energy
            current_dos = next_dos
        return energy_binned, dos_binned

    def _convert_dos(self, energy, dos, normalization_factor = 1):
        """
        Convert units of DOS from energy: Joule; dos: states/volume/Joule to eV and sum spin channels if they are present.
        """
        energy = np.array([value / ELECTRON_CHARGE for value in energy])
        dos_channels = [np.array(values) for values in dos]
        dos = sum(dos_channels) * ELECTRON_CHARGE * normalization_factor
        return energy, dos

    def _binary_bin(self, dos_value: float, grid_bins: np.ndarray):
        bin_dos = ''
        for grid_bin in grid_bins:
            if grid_bin <= dos_value:
                bin_dos += '1'
            else:
                bin_dos += '0'
        return bin_dos

    def _calc_grid_indices(self, energy_bins: np.ndarray, grid: Grid):
<<<<<<< HEAD
        """
        Calculate indices of the DOS grid that describe the energy range where the DOS is defined.
        Args:
            energy_bins: np.ndarray: energy bins cut to be no larger than the Grid range
            grid: Grid: description of the DOS discretization
        Return:
            self.indices: list: Grid indices that indicate which parts of the Grid are no larger than the energy bins
        """
=======
        """
        Calculate indices of the DOS grid that describe the energy range where the DOS is defined.
        Args:
            energy_bins: np.ndarray: energy bins cut to be no larger than the Grid range
            grid: Grid: description of the DOS discretization
        Return:
            self.indices: list: Grid indices that indicate which parts of the Grid are no larger than the energy bins
        """
>>>>>>> d56bbaf6
        grid_start, grid_end = grid.get_grid_indices_for_energy_range(energy_bins)
        self.indices = [grid_start, grid_end]
        return self.indices
        
<<<<<<< HEAD
    def _adapt_energy_bin_sizes(self, energy_bins: np.ndarray, states: np.ndarray, grid: Grid):
        """
        Adapt energy bin sizes to the specified values in the grid.
        Args:
            energy_bins: numpy.ndarray: locations of energy bins
            states: numpy.ndarray: states in the bins declared in `energy_bins`
=======
    def _adapt_energy_bin_sizes(self, energy_bins_raw: np.ndarray, states_raw: np.ndarray, grid: Grid):
        """
        Adapt energy bin sizes to the specified values in the grid.
        Args:
            energy_bins_raw: numpy.ndarray: locations of energy bins
            states_raw: numpy.ndarray: states in the bins declared in `energy_bins`
>>>>>>> d56bbaf6
            grid: Grid: description of the DOS discretization
        Returns:
            adapted_bins: list: new energy discretization steps
            adapted_states: list: state bins with adapted discretization steps
        """
        grid_array = grid.grid()
        # cut the energy and states to grid size
<<<<<<< HEAD
        energy_bins, states = np.transpose([(e,d) for e,d in zip(energy_bins, states) if (e >= grid_array[0][0] and e <= grid_array[-1][0])])
        # find grid start and end points
        grid_start, grid_end = self._calc_grid_indices(energy_bins, grid)
=======
        energy_bins, states = np.transpose([(e,d) for e,d in zip(energy_bins_raw, states_raw) if (e >= grid_array[0][0] and e <= grid_array[-1][0])])
        # find grid start and end points
        grid_start, grid_end = self._calc_grid_indices(energy_bins, grid)
        # if the last energy bin is less than or equal to the last grid point, the pre-to-last grid index was found instead of the correct one
        # the following lines fix this, but it is not very elegant
        if grid_end <= len(grid_array) - 1:
            if len(energy_bins) == len(energy_bins_raw) and energy_bins_raw[-1] > grid_array[grid_end][0]:
                grid_end += 1
                self.indices[1] += 1
>>>>>>> d56bbaf6
        # sum dos bins to adapt to inhomogeneous energy grid
        adapted_bins = []
        adapted_states = []
        for index in range(grid_start, grid_end):
            eps_i = grid_array[index][0]
            eps_iplusdelta = grid_array[index+1][0]
            adapted_bins.append(eps_i)
            adapted_states.append(sum(np.array([s for e, s in zip(energy_bins, states) if e >= eps_i and e < eps_iplusdelta])))
        return adapted_bins, adapted_states

    def _calc_bit_vector(self, adapted_states: np.ndarray, grid: Grid):
        """
        Calculate bit representation of grid-adapted states per energy bin.
        Args:
            adapted_states: numpy.ndarray: states in the bins declared in `energy_bins`
            grid: Grid: description of the DOS discretization
        Sets:
<<<<<<< HEAD
            overflow: float: number of states that can not be described by the current grid
=======
            overflow: float: sum of states that can not be described by the current grid
            undersampling: float: fraction of states that are in partially filled grid cells (and thus ignored)
>>>>>>> d56bbaf6
        Returns: 
            discrete_states: str: binary representation of binned DOS spectrum
        """
        bin_fp = ''
        grid_array = grid.grid()
        grid_start, grid_end = self.indices
        overflow = 0
<<<<<<< HEAD
        for states, grid_segment in zip(adapted_states, grid_array[grid_start:grid_end + 1]):
            bin_fp += self._binary_bin(states, grid_segment[1])
            overflow += self._get_segment_overflow(states, grid_segment)
        self.overflow = overflow
=======
        undersampling = 0
        for states, grid_segment in zip(adapted_states, grid_array[grid_start:grid_end + 1]):
            bin_fp += self._binary_bin(states, grid_segment[1])
            overflow += self._get_segment_overflow(states, grid_segment)
            undersampling += self._get_segment_undersampling(states, grid_segment)
        self.overflow = overflow
        self.undersampling = undersampling / sum(adapted_states)
>>>>>>> d56bbaf6
        return bin_fp

    def _calculate_byte_representation(self, bin_fp: str):
        byte_fp = bitarray(bin_fp).tobytes().hex()
        return byte_fp

<<<<<<< HEAD

    def _calculate_bit_fingerprint(self, binned_energies: np.ndarray, binned_states: np.ndarray, grid: Grid):
        """
        Calculate byte representation of DOS fingerprint.
=======
    def _compress_group(self, count: int, char: str):
        representative_char = 't' if char == '1' else 'f'
        return str(count) + representative_char

    def _calculate_bit_fingerprint(self, binned_energies: np.ndarray, binned_states: np.ndarray, grid: Grid):
        """
        Calculate bit representation of DOS fingerprint.
>>>>>>> d56bbaf6
        """
        _, adapted_states = self._adapt_energy_bin_sizes(binned_energies, binned_states, grid)
        bin_fp = self._calc_bit_vector(adapted_states, grid)
        self.filling_factor = bin_fp.count('1') / len(bin_fp)
        return bin_fp

    def _get_segment_overflow(self, states, grid_segment):
        """
        Calculate the number of states that lies beyond the region described by a grid segment.
        Args:
            states: float: states in the bins declared in `energy_bins`
            grid_segment: Grid: description of the DOS discretization
        Returns:
            segment_overflow: float: number of states that can be described by the grid segment
        """
        delta_states = states - grid_segment[1][-1] 
        segment_overflow = delta_states if delta_states >= 0 else 0
<<<<<<< HEAD
        return  segment_overflow
=======
        return  segment_overflow
    
    def _get_segment_undersampling(self, states, grid_segment):
        """
        Calculate the amount of states that are in partially filled grid cells.
        Args:
            states: float: states in the bins declared in `energy_bins`
            grid_segment: Grid: description of the DOS discretization
        Returns:
            segment_undersampling: float: sum of states that are in partially filled grid cells

        """
        delta_states = 0
        for idx in range(len(grid_segment[1]) - 1):
            if grid_segment[1][idx] < states < grid_segment[1][idx+1]:
                delta_states = states - grid_segment[1][idx]
                break
        return delta_states

    def _compress_binary_fingerprint_string(self, fingerprint_string: str):
        compressed_string = ''
        for char, count in groupby(fingerprint_string):
            compressed_string += self._compress_group(len(list(count)), char)
        return compressed_string

    def _expand_fingerprint_string(self, compressed_fingerprint_string):
        current_string = ''
        decompressed_string = ''
        for char in compressed_fingerprint_string:
            if char.isnumeric():
                current_string += char 
            else:
                number_to_add = '1' if char == 't' else '0'
                decompressed_string += number_to_add * int(current_string)
                current_string = ''
        return decompressed_string
>>>>>>> d56bbaf6
<|MERGE_RESOLUTION|>--- conflicted
+++ resolved
@@ -1,12 +1,8 @@
 import numpy as np
 from bitarray import bitarray
 from functools import partial
-<<<<<<< HEAD
-from collections.abc import Callable
-=======
 from typing import Callable, List, Union
 from itertools import groupby
->>>>>>> d56bbaf6
 
 from .grid import Grid
 from .similarity import tanimoto_similarity
@@ -96,22 +92,6 @@
             Factor used for unit conversion, e.g. if the DOS is given or required per atom.
             Used only if `convert_data` is "Enc".
 
-<<<<<<< HEAD
-    def calculate(self, dos_energies, dos_values, grid_id = 'dg_cut:56:-2:7:(-10, 5)', convert_data = 'Enc', unit_cell_volume = 1, n_atoms = 1):
-        if convert_data == 'Enc':
-            energy, dos = self._convert_dos(dos_energies, dos_values, unit_cell_volume = unit_cell_volume, n_atoms = n_atoms)
-        elif isinstance(convert_data, Callable):
-            energy, dos = convert_data(dos_energies, dos_values)
-        elif convert_data == None:
-            energy, dos = dos_energies, dos_values
-        else:
-            raise ValueError('Key-word argument ´convert_data´ must be either the string "Enc", a callable or None.')
-        raw_energies, raw_dos = self._integrate_to_bins(energy, dos)
-        grid = Grid.create(grid_id = grid_id)
-        self.grid_id = grid_id if grid_id != None else grid.get_grid_id()
-        bin_fp = self._calculate_bit_fingerprint(raw_energies, raw_dos, grid)
-        self.bins = self._calculate_byte_representation(bin_fp)
-=======
             default: `1.0`
 
         **Returns:**
@@ -134,7 +114,6 @@
         bin_fp = self._calculate_bit_fingerprint(raw_energies, raw_dos, grid)
         self.bins = self._compress_binary_fingerprint_string(bin_fp)
         self._n_state_bins = grid.n_pix
->>>>>>> d56bbaf6
         return self
 
     def to_dict(self) -> dict:
@@ -243,20 +222,6 @@
 
     def _interpolate_dos(self, dos_values, energy_values, requested_energy):
         """
-<<<<<<< HEAD
-        Performs stepwise numerical integration of ``ys`` over the range of ``xs``. The stepsize of the generated histogram is controlled by DOSFingerprint().stepsize.
-        WARNING: Internally rounds the interpolation steps to 8 decimals.
-        """
-        if len(xs) < 2 or len(ys) < 2:
-            raise ValueError(f'Invalid input. Please provide arrays with len > 2. len(x) : {len(xs)} len(y) : {len(ys)}')
-        xstart = round(int(xs[0] / (self.stepsize * 1.)) * self.stepsize, 8)  # define the limits that fit with the predefined stepsize
-        xstop = round(int(xs[-1] / (self.stepsize * 1.)) * self.stepsize, 8)
-        x_interp = np.arange(xstart, xstop + self.stepsize, self.stepsize)
-        x_interp = np.around(x_interp, decimals=8)
-        y_interp = np.interp(x_interp, xs, ys)
-        y_integ = np.array([np.trapz(y_interp[idx:idx + 2], x_interp[idx:idx + 2]) for idx in range(len(x_interp)-1)])
-        return x_interp[:-1], y_integ
-=======
         Returns a linearly interpolated value between two DOS points.
         """
         if len(dos_values) != 2 or len(energy_values) != 2:
@@ -298,7 +263,6 @@
         # define the limits that fit with the predefined stepsize 
         xstart = round(np.ceil(energy[0] / (stepsize * 1.)) * stepsize, 12)  
         xstop = round(np.floor(energy[-1] / (stepsize * 1.)) * stepsize, 12)
->>>>>>> d56bbaf6
 
         # Find the indices in original arrays closest to new limits defined by stepsize
         idx_min, idx_max = self._find_energy_cutoff_indices(energy, xstart, xstop)
@@ -346,7 +310,6 @@
         return bin_dos
 
     def _calc_grid_indices(self, energy_bins: np.ndarray, grid: Grid):
-<<<<<<< HEAD
         """
         Calculate indices of the DOS grid that describe the energy range where the DOS is defined.
         Args:
@@ -355,35 +318,16 @@
         Return:
             self.indices: list: Grid indices that indicate which parts of the Grid are no larger than the energy bins
         """
-=======
-        """
-        Calculate indices of the DOS grid that describe the energy range where the DOS is defined.
-        Args:
-            energy_bins: np.ndarray: energy bins cut to be no larger than the Grid range
-            grid: Grid: description of the DOS discretization
-        Return:
-            self.indices: list: Grid indices that indicate which parts of the Grid are no larger than the energy bins
-        """
->>>>>>> d56bbaf6
         grid_start, grid_end = grid.get_grid_indices_for_energy_range(energy_bins)
         self.indices = [grid_start, grid_end]
         return self.indices
         
-<<<<<<< HEAD
-    def _adapt_energy_bin_sizes(self, energy_bins: np.ndarray, states: np.ndarray, grid: Grid):
-        """
-        Adapt energy bin sizes to the specified values in the grid.
-        Args:
-            energy_bins: numpy.ndarray: locations of energy bins
-            states: numpy.ndarray: states in the bins declared in `energy_bins`
-=======
     def _adapt_energy_bin_sizes(self, energy_bins_raw: np.ndarray, states_raw: np.ndarray, grid: Grid):
         """
         Adapt energy bin sizes to the specified values in the grid.
         Args:
             energy_bins_raw: numpy.ndarray: locations of energy bins
             states_raw: numpy.ndarray: states in the bins declared in `energy_bins`
->>>>>>> d56bbaf6
             grid: Grid: description of the DOS discretization
         Returns:
             adapted_bins: list: new energy discretization steps
@@ -391,11 +335,6 @@
         """
         grid_array = grid.grid()
         # cut the energy and states to grid size
-<<<<<<< HEAD
-        energy_bins, states = np.transpose([(e,d) for e,d in zip(energy_bins, states) if (e >= grid_array[0][0] and e <= grid_array[-1][0])])
-        # find grid start and end points
-        grid_start, grid_end = self._calc_grid_indices(energy_bins, grid)
-=======
         energy_bins, states = np.transpose([(e,d) for e,d in zip(energy_bins_raw, states_raw) if (e >= grid_array[0][0] and e <= grid_array[-1][0])])
         # find grid start and end points
         grid_start, grid_end = self._calc_grid_indices(energy_bins, grid)
@@ -405,7 +344,6 @@
             if len(energy_bins) == len(energy_bins_raw) and energy_bins_raw[-1] > grid_array[grid_end][0]:
                 grid_end += 1
                 self.indices[1] += 1
->>>>>>> d56bbaf6
         # sum dos bins to adapt to inhomogeneous energy grid
         adapted_bins = []
         adapted_states = []
@@ -423,12 +361,8 @@
             adapted_states: numpy.ndarray: states in the bins declared in `energy_bins`
             grid: Grid: description of the DOS discretization
         Sets:
-<<<<<<< HEAD
-            overflow: float: number of states that can not be described by the current grid
-=======
             overflow: float: sum of states that can not be described by the current grid
             undersampling: float: fraction of states that are in partially filled grid cells (and thus ignored)
->>>>>>> d56bbaf6
         Returns: 
             discrete_states: str: binary representation of binned DOS spectrum
         """
@@ -436,12 +370,6 @@
         grid_array = grid.grid()
         grid_start, grid_end = self.indices
         overflow = 0
-<<<<<<< HEAD
-        for states, grid_segment in zip(adapted_states, grid_array[grid_start:grid_end + 1]):
-            bin_fp += self._binary_bin(states, grid_segment[1])
-            overflow += self._get_segment_overflow(states, grid_segment)
-        self.overflow = overflow
-=======
         undersampling = 0
         for states, grid_segment in zip(adapted_states, grid_array[grid_start:grid_end + 1]):
             bin_fp += self._binary_bin(states, grid_segment[1])
@@ -449,19 +377,12 @@
             undersampling += self._get_segment_undersampling(states, grid_segment)
         self.overflow = overflow
         self.undersampling = undersampling / sum(adapted_states)
->>>>>>> d56bbaf6
         return bin_fp
 
     def _calculate_byte_representation(self, bin_fp: str):
         byte_fp = bitarray(bin_fp).tobytes().hex()
         return byte_fp
 
-<<<<<<< HEAD
-
-    def _calculate_bit_fingerprint(self, binned_energies: np.ndarray, binned_states: np.ndarray, grid: Grid):
-        """
-        Calculate byte representation of DOS fingerprint.
-=======
     def _compress_group(self, count: int, char: str):
         representative_char = 't' if char == '1' else 'f'
         return str(count) + representative_char
@@ -469,7 +390,6 @@
     def _calculate_bit_fingerprint(self, binned_energies: np.ndarray, binned_states: np.ndarray, grid: Grid):
         """
         Calculate bit representation of DOS fingerprint.
->>>>>>> d56bbaf6
         """
         _, adapted_states = self._adapt_energy_bin_sizes(binned_energies, binned_states, grid)
         bin_fp = self._calc_bit_vector(adapted_states, grid)
@@ -487,9 +407,6 @@
         """
         delta_states = states - grid_segment[1][-1] 
         segment_overflow = delta_states if delta_states >= 0 else 0
-<<<<<<< HEAD
-        return  segment_overflow
-=======
         return  segment_overflow
     
     def _get_segment_undersampling(self, states, grid_segment):
@@ -525,5 +442,4 @@
                 number_to_add = '1' if char == 't' else '0'
                 decompressed_string += number_to_add * int(current_string)
                 current_string = ''
-        return decompressed_string
->>>>>>> d56bbaf6
+        return decompressed_string