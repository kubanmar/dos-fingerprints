<<<<<<< HEAD
from typing import Callable, List
import numpy as np
from functools import partial
=======
from typing import Callable, List, Set
import numpy as np
from functools import partial

class NotCreatedError(Exception):
    """
    Empty container for naming the error occuring when the Grid was initialized, but not created.
    """
    pass
>>>>>>> d56bbaf6

class Grid():

    """
    Grid object used to discretize DOS spectra for the generation of DOS fingerprints.
    To obtain a Grid() object, create it with:
        grid = Grid.create(**parameters)    
    """
    
    @staticmethod
<<<<<<< HEAD
    def create(grid_id = None, grid_type = 'dg_cut', mu = -2, sigma = 7, cutoff = (-10,5), num_bins = 56, original_stepsize = 0.05, bin_size_factor = 56):
        """
        Create grid object. 
        There are two options to initialize the grid: 
            1. Initialize from grid id: The grid id, which is a string that contains all grid parameters, is used to set the parameters of the grid.
            2. Initialize from parameters: The grid is created directly from the parameters passed as key-word arguments.
        
=======
    def create(grid_id = None,
               grid_type = "nonuniform", 
               e_ref = -2,
               delta_e_min = 0.05, 
               delta_e_max = 1.05, 
               delta_rho_min = 0.5, 
               delta_rho_max = 5.5, 
               width = 7, 
               n_pix = 56, 
               cutoff = [-8,7],
               energy_discretization = None,
               states_discretization = None):
        """
        Create grid object. 

        There are two options to initialize the grid: 
            1. Initialize from grid id: The grid id, which is a string that contains all grid parameters, is used to set the parameters of the grid.
            2. Initialize from parameters: The grid is created directly from the parameters passed as key-word arguments.

        **Parameters**

        grid_id: *str* or *None*
            Identifier to re-create a grid, or None, if new or default parameters are given.

        grid_type: *str*
            Currently two options are available:
                * *nonuniform* - Create a non-uniform grid from parameters
                * *uniform* - Create an uniform grid from parameters
                * *custom* - Create a custom grid from lists defining the limits of the grid
            
        e_ref: float
            Reference energy in eV, i.e. the center of the grid.

        delta_e_min: float
            Minimal energy difference in eV between two grid points.

        delta_e_max: float
            Maximal energy difference in eV between two grid points.
            Ignored if *uniform* grid is created.
        
        delta_rho_min: float
            Minimal difference of states in an energy interval.
        
        delta_rho_max: float
            Maximal difference of states in an energy interval.
            Ignored if *uniform* grid is created.
        
        width: float
            Width of the feature region of the Grid in eV.
            Ignored if *uniform* grid is created.

        n_pix: int
            Number of intervals to discretize states in an energy interval.
        
        cutoff: (float, float)
            Lowest and highes energies in eV to be included in the grid.

        energy_discretization: list[float]
            Used by *custom* grid - ignored else.
            Values of energy intervals of the grid, in eV.

        states_discretization: list[float]
            Used by *custom* grid - ignored else.
            Maximal number of states for each energy interval of the grid.       

>>>>>>> d56bbaf6
        **Returns**

        self: *Grid*
            The grid object with set grid parameters.
<<<<<<< HEAD
        """
        if grid_id == None:
            self = Grid()
            self.grid_type = grid_type
            self.mu = mu
            self.sigma = sigma
            self.cutoff = cutoff
            self.num_bins = num_bins
            self.original_stepsize = original_stepsize
            self.bin_size_factor = bin_size_factor
=======

        **Raises**

        TypeError:
            Grid type can not be identified (neither "nonuniform", nor "uniform", nor "custom").

        ValueError:
            Grid type can no be identified.
        """
        if grid_id is None:
            self = Grid()
            self.grid_type = grid_type
            self.e_ref = e_ref
            self.delta_e_min = delta_e_min
            self.delta_e_max = delta_e_max
            self.delta_rho_min = delta_rho_min
            self.delta_rho_max = delta_rho_max
            self.width = width
            self.cutoff_min = cutoff[0]
            self.cutoff_max = cutoff[1]
            self.n_pix = n_pix
            self.energy_discretization = energy_discretization
            self.states_discretization = states_discretization
>>>>>>> d56bbaf6
            self.grid_id = self.get_grid_id()
        else:
            self = Grid.create(**Grid.resolve_grid_id(grid_id))
        return self

    def get_grid_id(self):
<<<<<<< HEAD
        id = ':'.join([self.grid_type, str(self.num_bins), str(self.mu), str(self.sigma), str(self.cutoff), str(self.bin_size_factor)])
        return id

    @staticmethod
    def resolve_grid_id(grid_id: str) -> dict:
        grid_id_variables = grid_id.split(':')
        if len(grid_id_variables) == 5: # Downwards compatibility
            grid_type, num_bins, mu, sigma, cutoff = grid_id_variables
            bin_size_factor = num_bins
        elif len(grid_id_variables) == 6:
            grid_type, num_bins, mu, sigma, cutoff, bin_size_factor = grid_id_variables
        else:
            raise ValueError('Grid id can not be interpreted.')
        return {'grid_type' : grid_type, 'num_bins' : int(num_bins), 'mu' : float(mu), 'sigma' : float(sigma), 'cutoff' : tuple([float(x) for x in cutoff[1:-1].split(',')]), 'bin_size_factor' : float(bin_size_factor)}
=======
        self._check_created()
        if self.grid_type == "nonuniform":
            grid_id_values = [self.grid_type, self.e_ref, self.delta_e_min, self.delta_e_max, self.delta_rho_min, self.delta_rho_max, self.width, self.cutoff_min, self.cutoff_max, self.n_pix]
        elif self.grid_type == "uniform":
            grid_id_values = [self.grid_type, self.e_ref, self.delta_e_min, self.delta_rho_min, self.cutoff_min, self.cutoff_max, self.n_pix]
        elif self.grid_type == "custom":
            if self.energy_discretization is None:
                raise ValueError("Must provide valid energy discretization for custom fingerprint.")
            if self.states_discretization is None:
                raise ValueError("Must provide valid states discretization for custom fingerprint.")
            from hashlib import md5
            all_values = [self.n_pix, self.e_ref]
            all_values = np.append(all_values, self.energy_discretization)
            all_values = np.append(all_values, self.states_discretization)
            all_values = "".join([str(value) for value in all_values])
            return f"custom:{md5(all_values.encode()).hexdigest()}"
        else:
            raise ValueError("Grid type can not be identified")
        grid_id = ':'.join([str(value) for value in grid_id_values])
        return grid_id

    @staticmethod
    def resolve_grid_id(grid_id: str) -> dict:
        grid_variables = {}
        grid_id_variables = grid_id.split(':')
        if grid_id_variables[0] == "nonuniform":
            grid_variables["grid_type"] = grid_id_variables[0] 
            grid_variables["e_ref"] = float(grid_id_variables[1])
            grid_variables["delta_e_min"] = float(grid_id_variables[2])
            grid_variables["delta_e_max"] = float(grid_id_variables[3])
            grid_variables["delta_rho_min"] = float(grid_id_variables[4])
            grid_variables["delta_rho_max"] = float(grid_id_variables[5])
            grid_variables["width"] = float(grid_id_variables[6])
            grid_variables["cutoff"] = [float(grid_id_variables[7])]
            grid_variables["cutoff"].append(float(grid_id_variables[8]))
            grid_variables["n_pix"] = int(grid_id_variables[9])
        elif grid_id_variables[0] == "uniform":
            grid_variables["grid_type"] = grid_id_variables[0]
            grid_variables["e_ref"] = float(grid_id_variables[1])
            grid_variables["delta_e_min"] = float(grid_id_variables[2])
            grid_variables["delta_rho_min"] = float(grid_id_variables[3])
            grid_variables["cutoff"] = [float(grid_id_variables[4])]
            grid_variables["cutoff"].append(float(grid_id_variables[5]))
            grid_variables["n_pix"] = int(grid_id_variables[6])
        elif grid_id_variables[0] == "custom":
            raise TypeError("Custom grid id can not be resolved.")
        else:
            raise ValueError("Grid type can not be identified")
        return grid_variables
>>>>>>> d56bbaf6

    def grid(self) -> list:
        """
        Generate a grid with parameters set by `self.grid_id`.

        **Returns**

        grid: *list*
            Nested list of type [[<grid_point_energy_i>, [<dos_bins_i>]], ...]
        """
<<<<<<< HEAD
        if self.grid_type != 'dg_cut':
            raise NotImplementedError('Currently, only the grid dg_cut is implemented.')
        asc = 0
        desc = 0
        x_grid = [0]
        while (asc is not None) or (desc is not None):
            if asc is not None:
                asc += self._step_sequencer(asc, self.mu, self.sigma, self.original_stepsize) * self.original_stepsize
                x_grid = x_grid + [round(asc, 8)]
                if asc > self.cutoff[1]:
                    asc = None
            if desc is not None:
                desc -= self._step_sequencer(desc, self.mu, self.sigma, self.original_stepsize) * self.original_stepsize
                x_grid = [round(desc, 8)] + x_grid
                if desc < self.cutoff[0]:
                    desc = None
        grid = []
        for item in x_grid:
            bins = []
            bin_height = self._step_sequencer(item, self.mu, self.sigma, original_stepsize=0.1) / (self.bin_size_factor * 2.)
            for idx in range(1, self.num_bins + 1):
                bins.append(bin_height * idx)
            grid.append([item, bins])
        return grid

    def grid_new(self, delta_e_min, delta_e_max, delta_rho_min, delta_rho_max, sigma, n_pix, cutoff):
        """
        New implementation of the grid. Follows the description in the publication.
        """

        f_energies = partial(self.gauss_function, w_min = delta_e_min, w_max = delta_e_max, sigma = sigma) 

        energies = self.energy_intervals_from_function(f_energies, delta_e_min, cutoff)

        f_heights = partial(self.gauss_function, w_min = delta_rho_min, w_max = delta_rho_max, sigma = sigma) 

        max_heights = self.grid_height_from_function(f_heights, energies, delta_rho_min)

        grid = self.grid_from_lists(energies, max_heights, n_pix)

        return grid

    def grid_from_lists(self, energies: list, max_heights: list, n_bins: int) -> list:
        """
        Generate a grid from lists of energies, maximal heights, and the number of bins.

        **Arguments**

        energies: *list*
            List of energy boundaries, aligned at the negative edge of the energy interval for energy bin.

        max_heights: *list*
            List of maximal heights, defined for each energy boundary in `energies`.

        n_bins: *int*
            Number of bins that is used to discretise each energy interval.
        
        **Returns**

        grid: *list*
            Nested list of type [[<grid_point_energy_i>, [<dos_bin_ij>, ...]], ...]
        """
        # avoid unexpected behaviour
        assert len(energies) == len(max_heights), "Number of energy intervals is not equal to the number of maximal heights for each energy."

        # generate grid
        grid = []
        for energy, max_height in zip(energies, max_heights):
            bin_height = max_height / n_bins
            grid.append([energy, [idx * bin_height for idx in range(1, n_bins + 1)]])
        return grid

    def get_grid_indices_for_energy_range(self, energy: list) -> set:
=======
        self._check_created()
        if self.grid_type == "nonuniform":
            grid = self._grid_non_uniform(self.delta_e_min, self.delta_e_max, self.delta_rho_min, self.delta_rho_max, self.width, self.n_pix, [self.cutoff_min, self.cutoff_max])
        elif self.grid_type == "uniform":
            grid = self._grid_uniform(self.delta_e_min, self.delta_rho_min, self.n_pix, [self.cutoff_min, self.cutoff_max])
        elif self.grid_type == "custom":
            grid = self._grid_custom(self.energy_discretization, self.states_discretization, self.n_pix)
        else:
            raise ValueError("Grid type can not be identified")
        return grid

    def copy(self) -> object:
        """
        Create a copy of self.
        """
        return Grid.create(grid_id=self.get_grid_id())

    def _grid_non_uniform(self, delta_e_min, delta_e_max, delta_rho_min, delta_rho_max, width, n_pix, cutoff):
        """
        New implementation of the grid. Follows the description in the publication.
        """

        f_energies = partial(self.gauss_function, w_min = delta_e_min, w_max = delta_e_max, sigma = width) 

        energies = self.energy_intervals_from_function(f_energies, delta_e_min, cutoff)

        f_heights = partial(self.gauss_function, w_min = delta_rho_min, w_max = delta_rho_max, sigma = width) 

        max_heights = self.grid_height_from_function(f_heights, energies, delta_rho_min)

        grid = self.grid_from_lists(energies, max_heights, n_pix)

        return grid

    def _grid_uniform(self, delta_e, delta_rho, n_pix, cutoff):

        def f_energies(x):
            return 1

        energies = self.energy_intervals_from_function(f_energies, delta_e, cutoff)

        max_heights = self.grid_height_from_function(f_energies, energies, delta_rho)

        grid = self.grid_from_lists(energies, max_heights, n_pix)

        return grid
        
    def _grid_custom(self, energy_discretization, states_discretization, n_pix):
        return self.grid_from_lists(energy_discretization, states_discretization, n_pix)

    def grid_from_lists(self, energies: List[float], max_heights: List[float], n_bins: int) -> List[List[float]]:
        """
        Generate a grid from lists of energies, maximal heights, and the number of bins.

        **Arguments**

        energies: *list*
            List of energy boundaries, aligned at the negative edge of the energy interval for energy bin.

        max_heights: *list*
            List of maximal heights, defined for each energy boundary in `energies`.

        n_bins: *int*
            Number of bins that is used to discretise each energy interval.
        
        **Returns**

        grid: *list*
            Nested list of type [[<grid_point_energy_i>, [<dos_bin_ij>, ...]], ...]
        """
        # avoid unexpected behaviour
        assert len(energies) == len(max_heights), "Number of energy intervals is not equal to the number of maximal heights for each energy."

        # generate grid
        grid = []
        for energy, max_height in zip(energies, max_heights):
            bin_height = max_height / n_bins
            grid.append([energy, [round(idx * bin_height, 10) for idx in range(1, n_bins + 1)]])
        return grid

    def get_grid_indices_for_energy_range(self, energy: List[float]) -> Set[int]:
        """
        Compute the grid indices that match a given energy range.

        **Arguments**

            energy: *list*
            Energies to match grid energies.

        **Returns**

            grid_start, grid_end: set
            First and last index of the grid that are in the limits of the energies.
        """
>>>>>>> d56bbaf6
        grid_energies = [x[0] for x in self.grid()]
        energy = [e for e in energy if (e >= grid_energies[0] and e <= grid_energies[-1])]
        for idx, grid_e in enumerate(grid_energies):
            if grid_e >= energy[0]:
                grid_start = idx if idx >= 0 else 0
                break
        for idx, grid_e in reversed(list(enumerate(grid_energies))):
            if grid_e <= energy[-1]:
<<<<<<< HEAD
                grid_end = idx if idx <= len(grid_energies) - 1 else len(grid_energies) - 1 # last index is len(list_) - 1 
=======
                grid_end = idx  
>>>>>>> d56bbaf6
                break
        return grid_start, grid_end

    def energy_intervals_from_function(self, function: Callable, minimal_interval: float, energy_limits: List[float]) -> list:
        """
        Generate a set of energy intervals from a given function. The energy intervals are generated as:

        e_i = \\sum_{j=0}^{i-1} * minimal_interval * function(e_j)

        and 

        e_{-i} = -1 * e_i

        **Arguments**

        function: *Callable*
            function that maps an energy to a number greater or equal 1

        minimal_interval: *float*
            minimal interval width, i.e. minimal distance between two intervals

        energy_limits: *List[float]*
            list [<minimal_energy>, <maximal_energy>] that determines the limits between which energy intervals should be calculated
        """
        # assumes the spectrum is shifted to the reference energy, which is then located at e = 0
        energies = [0]
        
        # we need the maximum absolute limit to generate intervals
        max_limit = max([abs(lim_) for lim_ in energy_limits])
        
        while energies[-1] < max_limit:
            
            # make sure the minimal interval is kept
            next_step = max([function(energies[-1]), 1])
            
            # get new interval width
            next_step *= minimal_interval

            # apply to series
            next_step += energies[-1]

            # increase numerical stability
            next_step = np.round(next_step, 8)

            # update
            if next_step <= max_limit:
                energies.append(next_step)
            else:
<<<<<<< HEAD
                print(f"last entry was {next_step}")
=======
>>>>>>> d56bbaf6
                break
        
        # generate negative indices
        full_set = [-1 * energy for energy in energies[1:] if energy <= abs(energy_limits[0])]
        
        # filter positive energies to match limits, and merge negative and positive indices
        full_set.extend(list(filter(lambda x: x <= energy_limits[1], energies)))

        # make sure the sorting is correct
        full_set.sort()

        return full_set

    def grid_height_from_function(self, function: Callable, energies: list, minimal_height: float) -> list:
        """
        Use provided function to calculate the grid height at each energy.

        **Arguments**

        function: *Callable*
            Function that assigns an integer number to an energy value

        energies: *list*
            List of energies for which the bin heights are calculated

        minimal_height: *float*
            Minimal height of a bin
        """
        return [max([function(energy), 1]) * minimal_height for energy in energies]

    def gauss_function(self, x: float, w_min: float, w_max: float, sigma: float) -> int:
        """
        Function that assigns an integer value to each `x`.

        **Arguments**

        x: *float*
            Input value

        w_min: *float*
            Minimal width of the interval

        w_max: *float*
            Maximal width of the interval

        sigma: *float*
            Parameter controlling the width of the interal gaussian function
        """
        g = (1 - np.exp(-0.5 * (x / sigma)**2))
        value = g * (w_max / w_min - 1) + 1
        return int(value)
<<<<<<< HEAD

    def _gauss(self, x, mu, sigma, normalized=True):
        coefficient = (np.sqrt(2 * np.pi) * sigma)
        value = np.exp((-0.5) * ((x - mu) / (sigma * 1.)) ** 2)
        if normalized:
            value = value / (coefficient * 1.)
        return value
=======
>>>>>>> d56bbaf6

    def _check_created(self):
        if not hasattr(self, "grid_type"):
            raise NotCreatedError("Grid was not created. To do so, use Grid.create(**parameters).")<|MERGE_RESOLUTION|>--- conflicted
+++ resolved
@@ -1,8 +1,3 @@
-<<<<<<< HEAD
-from typing import Callable, List
-import numpy as np
-from functools import partial
-=======
 from typing import Callable, List, Set
 import numpy as np
 from functools import partial
@@ -12,7 +7,6 @@
     Empty container for naming the error occuring when the Grid was initialized, but not created.
     """
     pass
->>>>>>> d56bbaf6
 
 class Grid():
 
@@ -23,15 +17,6 @@
     """
     
     @staticmethod
-<<<<<<< HEAD
-    def create(grid_id = None, grid_type = 'dg_cut', mu = -2, sigma = 7, cutoff = (-10,5), num_bins = 56, original_stepsize = 0.05, bin_size_factor = 56):
-        """
-        Create grid object. 
-        There are two options to initialize the grid: 
-            1. Initialize from grid id: The grid id, which is a string that contains all grid parameters, is used to set the parameters of the grid.
-            2. Initialize from parameters: The grid is created directly from the parameters passed as key-word arguments.
-        
-=======
     def create(grid_id = None,
                grid_type = "nonuniform", 
                e_ref = -2,
@@ -97,23 +82,10 @@
             Used by *custom* grid - ignored else.
             Maximal number of states for each energy interval of the grid.       
 
->>>>>>> d56bbaf6
         **Returns**
 
         self: *Grid*
             The grid object with set grid parameters.
-<<<<<<< HEAD
-        """
-        if grid_id == None:
-            self = Grid()
-            self.grid_type = grid_type
-            self.mu = mu
-            self.sigma = sigma
-            self.cutoff = cutoff
-            self.num_bins = num_bins
-            self.original_stepsize = original_stepsize
-            self.bin_size_factor = bin_size_factor
-=======
 
         **Raises**
 
@@ -137,29 +109,12 @@
             self.n_pix = n_pix
             self.energy_discretization = energy_discretization
             self.states_discretization = states_discretization
->>>>>>> d56bbaf6
             self.grid_id = self.get_grid_id()
         else:
             self = Grid.create(**Grid.resolve_grid_id(grid_id))
         return self
 
     def get_grid_id(self):
-<<<<<<< HEAD
-        id = ':'.join([self.grid_type, str(self.num_bins), str(self.mu), str(self.sigma), str(self.cutoff), str(self.bin_size_factor)])
-        return id
-
-    @staticmethod
-    def resolve_grid_id(grid_id: str) -> dict:
-        grid_id_variables = grid_id.split(':')
-        if len(grid_id_variables) == 5: # Downwards compatibility
-            grid_type, num_bins, mu, sigma, cutoff = grid_id_variables
-            bin_size_factor = num_bins
-        elif len(grid_id_variables) == 6:
-            grid_type, num_bins, mu, sigma, cutoff, bin_size_factor = grid_id_variables
-        else:
-            raise ValueError('Grid id can not be interpreted.')
-        return {'grid_type' : grid_type, 'num_bins' : int(num_bins), 'mu' : float(mu), 'sigma' : float(sigma), 'cutoff' : tuple([float(x) for x in cutoff[1:-1].split(',')]), 'bin_size_factor' : float(bin_size_factor)}
-=======
         self._check_created()
         if self.grid_type == "nonuniform":
             grid_id_values = [self.grid_type, self.e_ref, self.delta_e_min, self.delta_e_max, self.delta_rho_min, self.delta_rho_max, self.width, self.cutoff_min, self.cutoff_max, self.n_pix]
@@ -209,7 +164,6 @@
         else:
             raise ValueError("Grid type can not be identified")
         return grid_variables
->>>>>>> d56bbaf6
 
     def grid(self) -> list:
         """
@@ -220,81 +174,6 @@
         grid: *list*
             Nested list of type [[<grid_point_energy_i>, [<dos_bins_i>]], ...]
         """
-<<<<<<< HEAD
-        if self.grid_type != 'dg_cut':
-            raise NotImplementedError('Currently, only the grid dg_cut is implemented.')
-        asc = 0
-        desc = 0
-        x_grid = [0]
-        while (asc is not None) or (desc is not None):
-            if asc is not None:
-                asc += self._step_sequencer(asc, self.mu, self.sigma, self.original_stepsize) * self.original_stepsize
-                x_grid = x_grid + [round(asc, 8)]
-                if asc > self.cutoff[1]:
-                    asc = None
-            if desc is not None:
-                desc -= self._step_sequencer(desc, self.mu, self.sigma, self.original_stepsize) * self.original_stepsize
-                x_grid = [round(desc, 8)] + x_grid
-                if desc < self.cutoff[0]:
-                    desc = None
-        grid = []
-        for item in x_grid:
-            bins = []
-            bin_height = self._step_sequencer(item, self.mu, self.sigma, original_stepsize=0.1) / (self.bin_size_factor * 2.)
-            for idx in range(1, self.num_bins + 1):
-                bins.append(bin_height * idx)
-            grid.append([item, bins])
-        return grid
-
-    def grid_new(self, delta_e_min, delta_e_max, delta_rho_min, delta_rho_max, sigma, n_pix, cutoff):
-        """
-        New implementation of the grid. Follows the description in the publication.
-        """
-
-        f_energies = partial(self.gauss_function, w_min = delta_e_min, w_max = delta_e_max, sigma = sigma) 
-
-        energies = self.energy_intervals_from_function(f_energies, delta_e_min, cutoff)
-
-        f_heights = partial(self.gauss_function, w_min = delta_rho_min, w_max = delta_rho_max, sigma = sigma) 
-
-        max_heights = self.grid_height_from_function(f_heights, energies, delta_rho_min)
-
-        grid = self.grid_from_lists(energies, max_heights, n_pix)
-
-        return grid
-
-    def grid_from_lists(self, energies: list, max_heights: list, n_bins: int) -> list:
-        """
-        Generate a grid from lists of energies, maximal heights, and the number of bins.
-
-        **Arguments**
-
-        energies: *list*
-            List of energy boundaries, aligned at the negative edge of the energy interval for energy bin.
-
-        max_heights: *list*
-            List of maximal heights, defined for each energy boundary in `energies`.
-
-        n_bins: *int*
-            Number of bins that is used to discretise each energy interval.
-        
-        **Returns**
-
-        grid: *list*
-            Nested list of type [[<grid_point_energy_i>, [<dos_bin_ij>, ...]], ...]
-        """
-        # avoid unexpected behaviour
-        assert len(energies) == len(max_heights), "Number of energy intervals is not equal to the number of maximal heights for each energy."
-
-        # generate grid
-        grid = []
-        for energy, max_height in zip(energies, max_heights):
-            bin_height = max_height / n_bins
-            grid.append([energy, [idx * bin_height for idx in range(1, n_bins + 1)]])
-        return grid
-
-    def get_grid_indices_for_energy_range(self, energy: list) -> set:
-=======
         self._check_created()
         if self.grid_type == "nonuniform":
             grid = self._grid_non_uniform(self.delta_e_min, self.delta_e_max, self.delta_rho_min, self.delta_rho_max, self.width, self.n_pix, [self.cutoff_min, self.cutoff_max])
@@ -389,7 +268,6 @@
             grid_start, grid_end: set
             First and last index of the grid that are in the limits of the energies.
         """
->>>>>>> d56bbaf6
         grid_energies = [x[0] for x in self.grid()]
         energy = [e for e in energy if (e >= grid_energies[0] and e <= grid_energies[-1])]
         for idx, grid_e in enumerate(grid_energies):
@@ -398,11 +276,7 @@
                 break
         for idx, grid_e in reversed(list(enumerate(grid_energies))):
             if grid_e <= energy[-1]:
-<<<<<<< HEAD
-                grid_end = idx if idx <= len(grid_energies) - 1 else len(grid_energies) - 1 # last index is len(list_) - 1 
-=======
                 grid_end = idx  
->>>>>>> d56bbaf6
                 break
         return grid_start, grid_end
 
@@ -451,10 +325,6 @@
             if next_step <= max_limit:
                 energies.append(next_step)
             else:
-<<<<<<< HEAD
-                print(f"last entry was {next_step}")
-=======
->>>>>>> d56bbaf6
                 break
         
         # generate negative indices
@@ -506,16 +376,6 @@
         g = (1 - np.exp(-0.5 * (x / sigma)**2))
         value = g * (w_max / w_min - 1) + 1
         return int(value)
-<<<<<<< HEAD
-
-    def _gauss(self, x, mu, sigma, normalized=True):
-        coefficient = (np.sqrt(2 * np.pi) * sigma)
-        value = np.exp((-0.5) * ((x - mu) / (sigma * 1.)) ** 2)
-        if normalized:
-            value = value / (coefficient * 1.)
-        return value
-=======
->>>>>>> d56bbaf6
 
     def _check_created(self):
         if not hasattr(self, "grid_type"):
