--- conflicted
+++ resolved
@@ -66,10 +66,6 @@
     if show:
         plt.show()
 
-<<<<<<< HEAD
-def plot_horizontal_lines(grid_array: list, plot_style = {'c':'k'}, axes = None, only_top = False) -> None:
-    if axes == None:
-=======
 def plot_horizontal_lines(grid: Grid, 
                           plot_style: dict = {'c':'k'}, 
                           axes: Union[plt.Axes, None] = None, 
@@ -101,7 +97,6 @@
     """
     grid_array = _apply_grid_offset(grid.grid(), grid.e_ref)
     if axes is None:
->>>>>>> d56bbaf6
         axes = plt.gca()
     e_, r_ = grid_array[0]
     for idx, entry in enumerate(grid_array[1:]):
@@ -129,10 +124,6 @@
             axes.plot([e_, e], [rho, rho], **plot_style)
 
 
-<<<<<<< HEAD
-def plot_vertical_lines(grid_array: list, plot_style = {'c':'k'}, axes = None) -> None:
-    if axes == None:
-=======
 def plot_vertical_lines(grid: Grid, 
                         plot_style: dict = {'c':'k'}, 
                         axes: Union[plt.Axes, None] = None) -> None:
@@ -158,24 +149,10 @@
     """
     grid_array = _apply_grid_offset(grid.grid(), offset=grid.e_ref)
     if axes is None:
->>>>>>> d56bbaf6
         axes = plt.gca()
     for e, rhos in grid_array:
         axes.plot([e,e], [0,max(rhos)], **plot_style)
 
-<<<<<<< HEAD
-def plot_grid(grid_array: list, horizontal = True, horizontal_only_top = False, vertical = True, plot_style = {'c':'k', 'linewidth' : 0.5}, figure = True, figsize = (15,10), limits = [-3.2, 3.2, 0, 2], show =True, axes = None) -> None:
-    if figure:
-        plt.figure(figsize=figsize)
-    if axes == None:
-        axes = plt.gca()
-    if vertical:
-        plot_vertical_lines(grid_array, plot_style=plot_style, axes = axes)
-    if horizontal:
-        plot_horizontal_lines(grid_array, plot_style=plot_style, axes = axes, only_top=horizontal_only_top)
-    axes.set_xlim(*limits[:2])
-    axes.set_ylim(*limits[2:])
-=======
 def plot_grid(grid: Grid, 
               vertical: bool = True, 
               horizontal: bool = True, 
@@ -255,6 +232,5 @@
     if limits is not None:
         axes.set_xlim(*limits[:2])
         axes.set_ylim(*limits[2:])
->>>>>>> d56bbaf6
     if show:
         plt.show()