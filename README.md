--- conflicted
+++ resolved
@@ -29,10 +29,6 @@
 If you use this package in a publication, please cite it in the following way:
 
 Martin Kuban, Santiago Rigamonti, Markus Scheidgen, and Claudia Draxl:
-<<<<<<< HEAD
-"Density-of-states similarity descriptor for unsupervised learning from materials data",
-preprint: https://arxiv.org/abs/2201.02187
-=======
 _Density-of-states similarity descriptor for unsupervised learning from materials data_
 Sci Data *9*, 646 (2022). https://doi.org/10.1038/s41597-022-01754-z
 
@@ -40,21 +36,10 @@
 
 We maintain a notebook in the NOMAD AI Toolkit:
 https://nomad-lab.eu/aitoolkit/tutorial-dos-similarity
->>>>>>> d56bbaf6
 
 # References
 
 [1] Martin Kuban, Santiago Rigamonti, Markus Scheidgen, and Claudia Draxl:
-<<<<<<< HEAD
-"Density-of-states similarity descriptor for unsupervised learning from materials data",
-preprint: https://arxiv.org/abs/2201.02187
-
-[2] Martin Kuban, Šimon Gabaj, Wahib Aggoune, Cecilia Vona, Santiago Rigamonti, Claudia Draxl:
-"Similarity of materials and data-quality assessment by fingerprinting",
-MRS Bulletin (2022). https://doi.org/10.1557/s43577-022-00339-w
-
-[3] P. Willet _et al._, J. Chem. Inf. Comput . 38 , 983 996 (1998) (doi:10.1021/ci9800211)
-=======
 _Density-of-states similarity descriptor for unsupervised learning from materials data_.
 _Sci Data_ *9*, 646 (2022). https://doi.org/10.1038/s41597-022-01754-z
 
@@ -62,5 +47,4 @@
 _Similarity of materials and data-quality assessment by fingerprinting_.
 _MRS Bulletin_ *47*, 991–999 (2022). https://doi.org/10.1557/s43577-022-00339-w
 
-[3] P. Willet _et al._, _J. Chem. Inf. Comput._ *38* , 983 996 (1998) (https://doi.org/10.1021/ci9800211)
->>>>>>> d56bbaf6
+[3] P. Willet _et al._, _J. Chem. Inf. Comput._ *38* , 983 996 (1998) (https://doi.org/10.1021/ci9800211)